--- conflicted
+++ resolved
@@ -8,22 +8,7 @@
 use curve25519_dalek::ristretto::RistrettoPoint;
 use curve25519_dalek::ristretto;
 use curve25519_dalek::scalar::Scalar;
-<<<<<<< HEAD
-use range_proof::inner_product;
-use range_proof::commit; // replace with the random oracle
-use range_proof::make_generators;
-use sha2::Sha256;
 use rayon;
-use rayon::iter::*;
-// use rayon::iter::IntoParallelRefIterator;
-// use rayon::iter::IntoParallelRefMutIterator;
-// use rayon::iter::IndexedParallelIterator;
-// use rayon::iter::ParallelIterator;
-
-pub struct Prover {
-=======
->>>>>>> b08c94b0
-
 use proof_transcript::ProofTranscript;
 
 use util;
@@ -40,112 +25,6 @@
     pub(crate) b: Scalar,
 }
 
-<<<<<<< HEAD
-impl Prover {
-	pub fn prove(
-		mut G_vec: Vec<RistrettoPoint>,
-		mut H_vec: Vec<RistrettoPoint>,
-		mut P: RistrettoPoint,
-		Q: RistrettoPoint,
-		mut a_vec: Vec<Scalar>,
-		mut b_vec: Vec<Scalar>,		
-	) -> Proof {
-		let mut G = &mut G_vec[..];
-		let mut H = &mut H_vec[..];
-		let mut a = &mut a_vec[..];
-		let mut b = &mut b_vec[..];
-
-		let mut n = G.len();
-		let lg_n = n.next_power_of_two().trailing_zeros() as usize;
-		let mut L_vec = Vec::with_capacity(lg_n);
-		let mut R_vec = Vec::with_capacity(lg_n);
-
-		while n != 1 {	
-			n = n/2;
-			let (a_l, a_r) = a.split_at_mut(n);
-			let (b_l, b_r) = b.split_at_mut(n);
-			let (G_l, G_r) = G.split_at_mut(n);
-			let (H_l, H_r) = H.split_at_mut(n);	
-
-			let c_l = inner_product(&a_l, &b_r);
-			let c_r = inner_product(&a_r, &b_l);
-
-			let L = ristretto::multiscalar_mult(
-				a_l.iter().chain(b_r.iter()).chain(iter::once(&c_l)), 
-				G_r.iter().chain(H_l.iter()).chain(iter::once(&Q))
-			);
-
-			let R = ristretto::multiscalar_mult( 
-				a_r.iter().chain(b_l.iter()).chain(iter::once(&c_r)),
-				G_l.iter().chain(H_r.iter()).chain(iter::once(&Q))
-			);
-
-			L_vec.push(L);
-			R_vec.push(R); 
-
-			// TODO: use random oracle for the challenge instead
-			let (x, _) = commit(&L, &R);
-			let x_inv = x.invert();
-
-			for i in 0..n {
-				a_l[i] = a_l[i] * x + a_r[i] * x_inv;
-				b_l[i] = b_l[i] * x_inv + b_r[i] * x;
-				// G_l[i] = ristretto::multiscalar_mult(&[x_inv, x], &[G_l[i], G_r[i]]);
-				// H_l[i] = ristretto::multiscalar_mult(&[x, x_inv], &[H_l[i], H_r[i]]);
-			}	
-
-			// parallelize x-axis
-			// G_l.par_iter_mut().zip(G_r.par_iter())
-			// 	.map(|(G_l_i, G_r_i)| {
-			// 		*G_l_i = ristretto::multiscalar_mult(&[x_inv, x], &[*G_l_i, *G_r_i]);
-			// 		}
-			// 	).for_each(|()|{});
-			// H_l.par_iter_mut().zip(H_r.par_iter())
-			// 	.map(|(H_l_i, H_r_i)| {
-			// 		*H_l_i = ristretto::multiscalar_mult(&[x, x_inv], &[*H_l_i, *H_r_i]);
-			// 		}
-			// 	).for_each(|()|{});	
-			rayon::join(||
-				G_l.par_iter_mut().zip(G_r.par_iter())
-					.map(|(G_l_i, G_r_i)| {
-						*G_l_i = ristretto::multiscalar_mult(&[x_inv, x], &[*G_l_i, *G_r_i]);
-						}
-					).for_each(|()|{}),
-				||
-				H_l.par_iter_mut().zip(H_r.par_iter())
-				.map(|(H_l_i, H_r_i)| {
-					*H_l_i = ristretto::multiscalar_mult(&[x, x_inv], &[*H_l_i, *H_r_i]);
-					}
-				).for_each(|()|{}),		
-			);
-			// parallelize y-axis
-			// rayon::join(||
-			// 	for i in 0..n {
-			// 		G_l[i] = ristretto::multiscalar_mult(&[x_inv, x], &[G_l[i], G_r[i]]);
-
-			// 	},
-			// 	||
-			// 	for i in 0..n {
-			// 		H_l[i] = ristretto::multiscalar_mult(&[x, x_inv], &[H_l[i], H_r[i]]);
-
-			// 	}
-			// );
-
-			P += ristretto::multiscalar_mult(&[x*x, x_inv*x_inv], &[L, R]);
-			a = a_l;
-			b = b_l;
-			G = G_l;
-			H = H_l;
-		}
-		debug_assert_eq!(a.len(), 1);
-		return Proof {
-			l_vec: L_vec,
-			r_vec: R_vec,
-			a_final: a[0],
-			b_final: b[0],
-		}
-	}
-=======
 impl Proof {
     /// Create an inner-product proof.
     ///
@@ -226,9 +105,18 @@
             for i in 0..n {
                 a_L[i] = a_L[i] * x + x_inv * a_R[i];
                 b_L[i] = b_L[i] * x_inv + x * b_R[i];
-                G_L[i] = ristretto::vartime::multiscalar_mul(&[x_inv, x], &[G_L[i], G_R[i]]);
-                H_L[i] = ristretto::vartime::multiscalar_mul(&[x, x_inv], &[H_L[i], H_R[i]]);
             }
+
+            rayon::join(
+                ||
+                for i in 0..n {
+                    G_L[i] = ristretto::multiscalar_mul(&[x_inv, x], &[G_L[i], G_R[i]]);
+                },
+                ||
+                for i in 0..n {
+                    H_L[i] = ristretto::multiscalar_mul(&[x, x_inv], &[H_L[i], H_R[i]]);
+                }
+            );
 
             a = a_L;
             b = b_L;
@@ -340,7 +228,6 @@
             Err(())
         }
     }
->>>>>>> b08c94b0
 }
 
 #[cfg(test)]
