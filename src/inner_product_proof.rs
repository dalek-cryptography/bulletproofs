--- conflicted
+++ resolved
@@ -409,10 +409,6 @@
 mod tests {
     use super::*;
 
-<<<<<<< HEAD
-    use rand::rngs::OsRng;
-=======
->>>>>>> 8e032e66
     use sha3::Sha3_512;
     use util;
 
