#![cfg_attr(not(feature = "std"), no_std)]
<<<<<<< HEAD
// #![feature(nll)]
#![cfg_attr(feature = "nightly", feature(external_doc))]
#![cfg_attr(feature = "nightly", feature(try_trait))]
#![deny(missing_docs)]
#![cfg_attr(feature = "nightly", doc(include = "../README.md"))]
#![doc(html_logo_url = "https://doc.dalek.rs/assets/dalek-logo-clear.png")]
#![doc(html_root_url = "https://docs.rs/bulletproofs/2.0.0")]
=======
#![cfg_attr(feature = "docs", feature(external_doc))]
#![cfg_attr(feature = "docs", deny(missing_docs))]
#![cfg_attr(feature = "docs", doc(include = "../README.md"))]
#![cfg_attr(
    feature = "docs",
    doc(html_root_url = "https://docs.rs/bulletproofs/4.0.0")
)]
>>>>>>> 10ff5f37

extern crate alloc;

#[macro_use]
extern crate serde_derive;

mod util;

<<<<<<< HEAD
#[cfg_attr(feature = "nightly", doc(include = "../docs/notes-intro.md"))]
mod notes {
    #[cfg_attr(feature = "nightly", doc(include = "../docs/notes-ipp.md"))]
    mod inner_product_proof {}
    #[cfg_attr(feature = "nightly", doc(include = "../docs/notes-rp.md"))]
    mod range_proof {}
    #[cfg_attr(feature = "nightly", doc(include = "../docs/notes-r1cs.md"))]
=======
#[cfg_attr(feature = "docs", doc(include = "../docs/notes-intro.md"))]
mod notes {
    #[cfg_attr(feature = "docs", doc(include = "../docs/notes-ipp.md"))]
    mod inner_product_proof {}
    #[cfg_attr(feature = "docs", doc(include = "../docs/notes-rp.md"))]
    mod range_proof {}
    #[cfg_attr(feature = "docs", doc(include = "../docs/notes-r1cs.md"))]
>>>>>>> 10ff5f37
    mod r1cs_proof {}
}

mod errors;
mod generators;
mod inner_product_proof;
// TODO: Do not expose `range_proof` publicly
pub mod range_proof;
mod transcript;

pub use crate::errors::ProofError;
pub use crate::generators::{BulletproofGens, BulletproofGensShare, PedersenGens};
pub use crate::range_proof::RangeProof;

<<<<<<< HEAD
#[cfg_attr(feature = "nightly", doc(include = "../docs/aggregation-api.md"))]
=======
#[cfg_attr(feature = "docs", doc(include = "../docs/aggregation-api.md"))]
>>>>>>> 10ff5f37
pub mod range_proof_mpc {
    pub use crate::errors::MPCError;
    pub use crate::range_proof::dealer;
    pub use crate::range_proof::messages;
    pub use crate::range_proof::party;
}

#[cfg(feature = "yoloproofs")]
#[cfg(feature = "std")]
pub mod r1cs;<|MERGE_RESOLUTION|>--- conflicted
+++ resolved
@@ -1,13 +1,4 @@
 #![cfg_attr(not(feature = "std"), no_std)]
-<<<<<<< HEAD
-// #![feature(nll)]
-#![cfg_attr(feature = "nightly", feature(external_doc))]
-#![cfg_attr(feature = "nightly", feature(try_trait))]
-#![deny(missing_docs)]
-#![cfg_attr(feature = "nightly", doc(include = "../README.md"))]
-#![doc(html_logo_url = "https://doc.dalek.rs/assets/dalek-logo-clear.png")]
-#![doc(html_root_url = "https://docs.rs/bulletproofs/2.0.0")]
-=======
 #![cfg_attr(feature = "docs", feature(external_doc))]
 #![cfg_attr(feature = "docs", deny(missing_docs))]
 #![cfg_attr(feature = "docs", doc(include = "../README.md"))]
@@ -15,7 +6,6 @@
     feature = "docs",
     doc(html_root_url = "https://docs.rs/bulletproofs/4.0.0")
 )]
->>>>>>> 10ff5f37
 
 extern crate alloc;
 
@@ -24,15 +14,6 @@
 
 mod util;
 
-<<<<<<< HEAD
-#[cfg_attr(feature = "nightly", doc(include = "../docs/notes-intro.md"))]
-mod notes {
-    #[cfg_attr(feature = "nightly", doc(include = "../docs/notes-ipp.md"))]
-    mod inner_product_proof {}
-    #[cfg_attr(feature = "nightly", doc(include = "../docs/notes-rp.md"))]
-    mod range_proof {}
-    #[cfg_attr(feature = "nightly", doc(include = "../docs/notes-r1cs.md"))]
-=======
 #[cfg_attr(feature = "docs", doc(include = "../docs/notes-intro.md"))]
 mod notes {
     #[cfg_attr(feature = "docs", doc(include = "../docs/notes-ipp.md"))]
@@ -40,7 +21,6 @@
     #[cfg_attr(feature = "docs", doc(include = "../docs/notes-rp.md"))]
     mod range_proof {}
     #[cfg_attr(feature = "docs", doc(include = "../docs/notes-r1cs.md"))]
->>>>>>> 10ff5f37
     mod r1cs_proof {}
 }
 
@@ -55,11 +35,7 @@
 pub use crate::generators::{BulletproofGens, BulletproofGensShare, PedersenGens};
 pub use crate::range_proof::RangeProof;
 
-<<<<<<< HEAD
-#[cfg_attr(feature = "nightly", doc(include = "../docs/aggregation-api.md"))]
-=======
 #[cfg_attr(feature = "docs", doc(include = "../docs/aggregation-api.md"))]
->>>>>>> 10ff5f37
 pub mod range_proof_mpc {
     pub use crate::errors::MPCError;
     pub use crate::range_proof::dealer;
