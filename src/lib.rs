--- conflicted
+++ resolved
@@ -14,15 +14,12 @@
 extern crate sha2;
 extern crate subtle;
 extern crate tiny_keccak;
-<<<<<<< HEAD
 extern crate rayon;
-=======
 
 #[macro_use]
 extern crate serde_derive;
 
 #[cfg(test)]
->>>>>>> 28e10079
 extern crate test;
 
 #[cfg(test)]
