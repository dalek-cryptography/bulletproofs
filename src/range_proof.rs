--- conflicted
+++ resolved
@@ -16,14 +16,9 @@
 
 use proof_transcript::ProofTranscript;
 
-use util::{self, PolyDeg3, VecPoly2};
-
-<<<<<<< HEAD
-use generators::{Generators, GeneratorsView};
-
-=======
+use util::{self};
+
 use generators::GeneratorsView;
->>>>>>> 525cf93d
 
 /// The `RangeProof` struct represents a single range proof.
 #[derive(Serialize, Deserialize, Clone, Debug)]
@@ -337,15 +332,12 @@
         assert_eq!(power_g, delta(n, &y, &z),);
     }
 
-<<<<<<< HEAD
-=======
     /// Given a bitsize `n`, test the full trip:
     ///
     /// 1. Generate a random value and create a proof that it's in range;
     /// 2. Serialize to wire format;
     /// 3. Deserialize from wire format;
     /// 4. Verify the proof.
->>>>>>> 525cf93d
     fn create_and_verify_helper(n: usize) {
         // Split the test into two scopes, so that it's explicit what
         // data is shared between the prover and the verifier.
