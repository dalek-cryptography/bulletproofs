--- conflicted
+++ resolved
@@ -8,10 +8,7 @@
 subtle = "0.6"
 sha2 = "^0.7"
 rand = "^0.4"
-<<<<<<< HEAD
-tiny-keccak = "^1.4"
 rayon = "1.0"
-=======
 byteorder = "1.2.1"
 serde = "1"
 serde_derive = "1"
@@ -19,7 +16,6 @@
 [dependencies.tiny-keccak]
 git = 'https://github.com/chain/tiny-keccak.git'
 rev = '5925f81b3c351440283c3328e2345d982aac0f6e'
->>>>>>> 28e10079
 
 [dev-dependencies]
 hex = "^0.3"
